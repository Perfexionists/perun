from setuptools import setup, find_packages

setup(
    name='perun',
    version='0.1',
    py_modules=['perun'],
    packages=find_packages(),
    package_data={'perun': [
<<<<<<< HEAD
				'collect/memory/malloc.so',
        'collect/complexity/target/*.so',
        'collect/complexity/cpp_sources/*',
        'collect/complexity/cpp_sources/test_workload/*'
=======
        'collect/memory/malloc.so',
        'collect/complexity/target/*.so',
        'collect/complexity/cpp_sources/*.{h,cpp}',
        'collect/complexity/cpp_sources/Makefile',
        'collect/complexity/cpp_sources/workload/*.{h,cpp,conf}'
>>>>>>> 4c5e9772
    ]},
    install_requires=[
        'click', 'termcolor', 'colorama', 'kivy', 'PyYAML', 'GitPython'
    ],

    entry_points='''
        [console_scripts]
        perun=perun.view.cli:cli
    ''',
)<|MERGE_RESOLUTION|>--- conflicted
+++ resolved
@@ -6,18 +6,11 @@
     py_modules=['perun'],
     packages=find_packages(),
     package_data={'perun': [
-<<<<<<< HEAD
-				'collect/memory/malloc.so',
-        'collect/complexity/target/*.so',
-        'collect/complexity/cpp_sources/*',
-        'collect/complexity/cpp_sources/test_workload/*'
-=======
         'collect/memory/malloc.so',
         'collect/complexity/target/*.so',
         'collect/complexity/cpp_sources/*.{h,cpp}',
         'collect/complexity/cpp_sources/Makefile',
         'collect/complexity/cpp_sources/workload/*.{h,cpp,conf}'
->>>>>>> 4c5e9772
     ]},
     install_requires=[
         'click', 'termcolor', 'colorama', 'kivy', 'PyYAML', 'GitPython'
