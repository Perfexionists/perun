"""Commands is a core of the perun implementation containing the basic commands.

Commands contains implementation of the basic commands of perun pcs. It is meant
to be run both from GUI applications and from CLI, where each of the function is
possible to be run in isolation.
"""

import collections
import colorama
import inspect
import os
import re
import termcolor

import perun.utils as utils
import perun.utils.decorators as decorators
import perun.utils.log as perun_log
import perun.core.logic.config as perun_config
import perun.core.logic.profile as profile
import perun.core.logic.runner as runner
import perun.core.logic.store as store
import perun.core.vcs as vcs

from perun.utils.helpers import MAXIMAL_LINE_WIDTH, \
    TEXT_EMPH_COLOUR, TEXT_ATTRS, TEXT_WARN_COLOUR, \
    PROFILE_TYPE_COLOURS, PROFILE_MALFORMED, SUPPORTED_PROFILE_TYPES, \
    HEADER_ATTRS, HEADER_COMMIT_COLOUR, HEADER_INFO_COLOUR, HEADER_SLASH_COLOUR, \
    Job, COLLECT_PHASE_BIN, COLLECT_PHASE_COLLECT, COLLECT_PHASE_POSTPROCESS, \
    COLLECT_PHASE_WORKLOAD, COLLECT_PHASE_ATTRS, COLLECT_PHASE_ATTRS_HIGH, \
<<<<<<< HEAD
    CollectStatus, PostprocessStatus, Unit
=======
    CollectStatus, PostprocessStatus, Unit, ProfileInfo
from perun.utils.exceptions import NotPerunRepositoryException
>>>>>>> 4c5e9772
from perun.core.logic.pcs import PCS

# Init colorama for multiplatform colours
colorama.init()
untracked_regex = \
    re.compile(r"([^\\]+)-([0-9]{4}-[0-9]{2}-[0-9]{2}-[0-9]{2}-[0-9]{2}-[0-9]{2}).perf")


def locate_perun_dir_on(path):
    """Locates the nearest perun directory

    Locates the nearest perun directory starting from the @p path. It walks all of the
    subpaths sorted by their lenght and checks if .perun directory exists there.

    Arguments:
        path(str): starting point of the perun dir search

    Returns:
        str: path to perun dir or "" if the path is not underneath some underlying perun control
    """
    # convert path to subpaths and reverse the list so deepest subpaths are traversed first
    lookup_paths = store.path_to_subpaths(path)[::-1]

    for tested_path in lookup_paths:
        assert os.path.isdir(tested_path)
        if '.perun' in os.listdir(tested_path):
            return tested_path
    raise NotPerunRepositoryException(path)


def pass_pcs(func):
    """Decorator for passing pcs object to function

    Provided the current working directory, constructs the PCS object,
    that encapsulates the performance control and passes it as argument.

    Note: Used for CLI interface.

    Arguments:
        func(function): function we are decorating

    Returns:
        func: wrapped function
    """
    def wrapper(*args, **kwargs):
        """Wrapper function for the decorator"""
        perun_directory = locate_perun_dir_on(os.getcwd())
        return func(PCS(perun_directory), *args, **kwargs)

    return wrapper


def lookup_minor_version(func):
    """If the minor_version is not given by the caller, it looks up the HEAD in the repo.

    If the @p func is called with minor_version parameter set to None,
    then this decorator performs a lookup of the minor_version corresponding
    to the head of the repository.

    Arguments:
        func(function): decorated function for which we will lookup the minor_version

    Returns:
        function: decorated function, with minor_version translated or obtained
    """
    # the position of minor_version is one less, because of  needed pcs parameter
    f_args, _, _, f_defaults, *_ = inspect.getfullargspec(func)
    assert 'pcs' in f_args
    minor_version_position = f_args.index('minor_version') - 1

    def wrapper(pcs, *args, **kwargs):
        """Inner wrapper of the function"""
        # if the minor_version is None, then we obtain the minor head for the wrapped type
        if minor_version_position < len(args) and args[minor_version_position] is None:
            # note: since tuples are immutable we have to do this workaround
            arg_list = list(args)
            arg_list[minor_version_position] = vcs.get_minor_head(
                pcs.vcs_type, pcs.vcs_path)
            args = tuple(arg_list)
        vcs.check_minor_version_validity(pcs.vcs_type, pcs.vcs_path, args[minor_version_position])
        return func(pcs, *args, **kwargs)

    return wrapper


def is_valid_config_key(key):
    """Key is valid if it starts either with local. or global.

    Arguments:
        key(str): key representing the string

    Returns:
        bool: true if the key is valid config key
    """
    return key.startswith('local.') or key.startswith('global.')


def proper_combination_is_set(kwargs):
    """Checks that only one command (--get or --set) is given

    Arguments:
        kwargs(dict): dictionary of key arguments.

    Returns:
        bool: true if proper combination of arguments is set for configuration
    """
    return kwargs['get'] != kwargs['set'] and any([kwargs['get'], kwargs['set']])


@pass_pcs
@decorators.validate_arguments(['key'], is_valid_config_key)
@decorators.validate_arguments(['kwargs'], proper_combination_is_set)
def config(pcs, key, value, **kwargs):
    """Updates the configuration file @p config of the @p pcs perun file

    Arguments:
        pcs(PCS): object with performance control system wrapper
        key(str): key that is looked up or stored in config
        value(str): value we are setting to config
        kwargs(dict): dictionary of keyword arguments
    """
    perun_log.msg_to_stdout("Running inner 'perun config' with {}, {}, {}, {}".format(
        pcs, key, value, kwargs
    ), 2)

    # TODO: Refactor this
    config_type, *sections = key.split('.')
    key = ".".join(sections)

    config_store = pcs.local_config() if config_type == 'local' else pcs.global_config()

    if kwargs['get']:
        value = perun_config.get_key_from_config(config_store, key)
        print("{}: {}".format(key, value))
    elif kwargs['set']:
        perun_config.set_key_at_config(config_store, key, value)
        print("Value '{1}' set for key '{0}'".format(key, value))


def init_perun_at(perun_path, init_custom_vcs, is_reinit, vcs_config):
    """Initialize the .perun directory at given path

    Initializes or reinitializes the .perun directory at the given path.
    Additionaly, if init_custom_vcs is set to true, the custom version control
    system is initialized as well.

    Arguments:
        perun_path(path): path where new perun performance control system will be stored
        init_custom_vcs(bool): true if the custom vcs should be initialized as well
        is_reinit(bool): true if this is existing perun, that will be reinitialized
        vcs_config(dict): dictionary of form {'vcs': {'type', 'url'}} for local config init
    """
    # Initialize the basic structure of the .perun directory
    perun_full_path = os.path.join(perun_path, '.perun')
    store.touch_dir(perun_full_path)
    store.touch_dir(os.path.join(perun_full_path, 'objects'))
    store.touch_dir(os.path.join(perun_full_path, 'jobs'))
    store.touch_dir(os.path.join(perun_full_path, 'cache'))
    perun_config.init_local_config_at(perun_full_path, vcs_config)

    # Initialize the custom (manual) version control system
    if init_custom_vcs:
        custom_vcs_path = os.path.join(perun_full_path, 'vcs')
        store.touch_dir(custom_vcs_path)
        store.touch_dir(os.path.join(custom_vcs_path, 'objects'))
        store.touch_dir(os.path.join(custom_vcs_path, 'tags'))
        store.touch_file(os.path.join(custom_vcs_path, 'HEAD'))

    # Perun successfully created
    msg_prefix = "Reinitialized existing" if is_reinit else "Initialized empty"
    perun_log.msg_to_stdout(msg_prefix + " Perun repository in {}".format(perun_path), 0)


def init(dst, **kwargs):
    """Initializes the performance and version control systems

    Inits the performance control system at a given directory. Optionally inits the
    wrapper of the Version Control System that is used as tracking point.

    Arguments:
        dst(path): path where the pcs will be initialized
        pcs(PCS): object with performance control system wrapper
    """
    perun_log.msg_to_stdout("call init({}, {})".format(dst, kwargs), 2)

    # First init the wrapping repository well
    vcs_type = kwargs['vcs_type']
    vcs_path = kwargs['vcs_path'] or dst
    vcs_params = kwargs['vcs_params']
    if vcs_type and not vcs.init(vcs_type, vcs_path, vcs_params):
        perun_log.error("Could not initialize empty {} repository at {}".format(
            vcs_type, vcs_path
        ))

    # Construct local config
    vcs_config = {
        'vcs': {
            'url': vcs_path,
            'type': vcs_type
        }
    }

    # Check if there exists perun directory above and initialize the new pcs
    try:
        super_perun_dir = locate_perun_dir_on(dst)
        is_pcs_reinitialized = (super_perun_dir == dst)
        if not is_pcs_reinitialized:
            perun_log.warn("There exists super perun directory at {}".format(super_perun_dir))
    except NotPerunRepositoryException:
        is_pcs_reinitialized = False

    init_perun_at(dst, kwargs['vcs_type'] == 'pvcs', is_pcs_reinitialized, vcs_config)

    # Register new performance control system in config
    global_config = perun_config.shared()
    perun_config.append_key_at_config(global_config, 'pcs', {'dir': dst})


@pass_pcs
@lookup_minor_version
def add(pcs, profile_name, minor_version):
    """Appends @p profile to the @p minor_version inside the @p pcs

    Arguments:
        pcs(PCS): object with performance control system wrapper
        profile_name(Profile): profile that will be stored for the minor version
        minor_version(str): SHA-1 representation of the minor version
    """
    assert minor_version is not None and "Missing minor version specification"

    perun_log.msg_to_stdout("Running inner wrapper of the 'perun add' with args {}, {}, {}".format(
        pcs, profile_name, minor_version
    ), 2)

    # Test if the given profile exists
    if not os.path.exists(profile_name):
        perun_log.error("{} does not exists".format(profile_name))

    # Load profile content
    with open(profile_name, 'r', encoding='utf-8') as profile_handle:
        profile_content = "".join(profile_handle.readlines())

        # Unpack to JSON representation
        unpacked_profile = profile.load_profile_from_file(profile_name, True)
        assert 'type' in unpacked_profile['header'].keys()

    # Append header to the content of the file
    header = "profile {} {}\0".format(unpacked_profile['header']['type'], len(profile_content))
    profile_content = (header + profile_content).encode('utf-8')

    # Transform to internal representation - file as sha1 checksum and content packed with zlib
    profile_sum = store.compute_checksum(profile_content)
    compressed_content = store.pack_content(profile_content)

    # Add to control
    store.add_loose_object_to_dir(pcs.get_object_directory(), profile_sum, compressed_content)

    # Register in the minor_version index
    store.register_in_index(pcs.get_object_directory(), minor_version, profile_name, profile_sum)


@pass_pcs
@lookup_minor_version
def remove(pcs, profile_name, minor_version, **kwargs):
    """Removes @p profile from the @p minor_version inside the @p pcs

    Arguments:
        pcs(PCS): object with performance control system wrapper
        profile_name(Profile): profile that will be stored for the minor version
        minor_version(str): SHA-1 representation of the minor version
        kwargs(dict): dictionary with additional options
    """
    assert minor_version is not None and "Missing minor version specification"

    perun_log.msg_to_stdout("Running inner wrapper of the 'perun rm'", 2)

    object_directory = pcs.get_object_directory()
    store.remove_from_index(object_directory, minor_version, profile_name, kwargs['remove_all'])


def print_short_minor_info_header():
    """Prints short header for the --short-minor option"""
    # Print left column---minor versions
    print(termcolor.colored(
        "minor  ", HEADER_COMMIT_COLOUR, attrs=HEADER_ATTRS
    ), end='')

    # Print middle column---profile number info
    slash = termcolor.colored('/', HEADER_SLASH_COLOUR, attrs=HEADER_ATTRS)
    end_msg = termcolor.colored(' profiles) ', HEADER_SLASH_COLOUR, attrs=HEADER_ATTRS)
    print(termcolor.colored(" ({0}{4}{1}{4}{2}{4}{3}{5}".format(
        termcolor.colored('a', HEADER_COMMIT_COLOUR, attrs=HEADER_ATTRS),
        termcolor.colored('m', PROFILE_TYPE_COLOURS['memory'], attrs=HEADER_ATTRS),
        termcolor.colored('x', PROFILE_TYPE_COLOURS['mixed'], attrs=HEADER_ATTRS),
        termcolor.colored('t', PROFILE_TYPE_COLOURS['time'], attrs=HEADER_ATTRS),
        slash,
        end_msg
    ), HEADER_SLASH_COLOUR, attrs=HEADER_ATTRS), end='')

    # Print right column---minor version one line details
    print(termcolor.colored(
        "info".ljust(MAXIMAL_LINE_WIDTH, ' '), HEADER_INFO_COLOUR, attrs=HEADER_ATTRS
    ))


def print_profile_number_for_minor(base_dir, minor_version, ending='\n'):
    """Print the number of tracked profiles corresponding to the profile

    Arguments:
        base_dir(str): base directory for minor version storage
        minor_version(str): minor version we are printing the info for
        ending(str): ending of the print (for different output of log and status)
    """
    tracked_profiles = store.get_profile_number_for_minor(base_dir, minor_version)
    print_profile_numbers(tracked_profiles, 'tracked', ending)


def print_profile_numbers(profile_numbers, profile_type, line_ending='\n'):
    """Helper function for printing the numbers of profile to output.

    Arguments:
        profile_numbers(dict): dictionary of nomber of profiles grouped by type
        profile_type(str): type of the profiles (tracked, untracked, etc.)
        line_ending(str): ending of the print (for different outputs of log and status)
    """
    if profile_numbers['all']:
        print("{0[all]} {1} profiles (".format(profile_numbers, profile_type), end='')
        first_outputed = False
        for profile_type in SUPPORTED_PROFILE_TYPES:
            if not profile_numbers[profile_type]:
                continue
            if first_outputed:
                print(', ', end='')
            print(termcolor.colored("{0} {1}".format(
                profile_numbers[profile_type], profile_type
            ), PROFILE_TYPE_COLOURS[profile_type]), end='')
            first_outputed = True
        print(')', end=line_ending)
    else:
        print(termcolor.colored('(no {} profiles)'.format(profile_type),
                                TEXT_WARN_COLOUR, attrs=TEXT_ATTRS), end='\n')


@pass_pcs
@lookup_minor_version
def log(pcs, minor_version, **kwargs):
    """Prints the log of the @p pcs

    Arguments:
        pcs(PCS): object with performance control system wrapper
        minor_version(str): representation of the head version
        kwargs(dict): dictionary of the additional parameters
    """
    perun_log.msg_to_stdout("Running inner wrapper of the 'perun log '", 2)

    # Print header for --short-minors
    if kwargs['short']:
        print_short_minor_info_header()

    # Walk the minor versions and print them
    for minor in vcs.walk_minor_versions(pcs.vcs_type, pcs.vcs_path, minor_version):
        if kwargs['short']:
            print_short_minor_version_info(pcs, minor)
        else:
            print(termcolor.colored("Minor Version {}".format(
                minor.checksum
            ), TEXT_EMPH_COLOUR, attrs=TEXT_ATTRS))
            print_profile_number_for_minor(pcs.get_object_directory(), minor.checksum)
            print_minor_version_info(minor, 1)


def print_short_minor_version_info(pcs, minor_version):
    """
    Arguments:
        pcs(PCS): object with performance control system wrapper
        minor_version(MinorVersion): minor version object
    """
    tracked_profiles = store.get_profile_number_for_minor(
        pcs.get_object_directory(), minor_version.checksum
    )
    short_checksum = minor_version.checksum[:6]
    print(termcolor.colored("{}  ".format(
        short_checksum
    ), TEXT_EMPH_COLOUR, attrs=TEXT_ATTRS), end='')

    if tracked_profiles['all']:
        print(termcolor.colored("(", HEADER_INFO_COLOUR, attrs=TEXT_ATTRS), end='')
        print(termcolor.colored("{}".format(
            tracked_profiles['all']
        ), TEXT_EMPH_COLOUR, attrs=TEXT_ATTRS), end='')

        # Print the coloured numbers
        for profile_type in SUPPORTED_PROFILE_TYPES:
            print("{}{}".format(
                termcolor.colored('/', HEADER_SLASH_COLOUR),
                termcolor.colored("{}".format(
                    tracked_profiles[profile_type]
                ), PROFILE_TYPE_COLOURS[profile_type])
            ), end='')

        print(termcolor.colored(" profiles)", HEADER_INFO_COLOUR, attrs=TEXT_ATTRS), end='')
    else:
        print(termcolor.colored('---no--profiles---', TEXT_WARN_COLOUR, attrs=TEXT_ATTRS), end='')

    short_description = minor_version.desc.split("\n")[0].ljust(MAXIMAL_LINE_WIDTH)
    if len(short_description) > MAXIMAL_LINE_WIDTH:
        short_description = short_description[:MAXIMAL_LINE_WIDTH-3] + "..."
    print(" {0} ".format(short_description))


def print_minor_version_info(head_minor_version, indent=0):
    """
    Arguments:
        head_minor_version(str): identification of the commit (preferably sha1)
        indent(int): indent of the description part
    """
    print("Author: {0.author} <{0.email}> {0.date}".format(head_minor_version))
    for parent in head_minor_version.parents:
        print("Parent: {}".format(parent))
    print("")
    indented_desc = '\n'.join(map(
        lambda line: ' '*(indent*4) + line, head_minor_version.desc.split('\n')
    ))
    print(indented_desc)


def print_profile_info_list(profile_list, profile_output_colour='white'):
    """
    Arguments:
        profile_list(list): list of profiles of ProfileInfo objects
        profile_output_colour(str): colour of the output profiles (red for untracked)
    """
    # Skip empty profile list
    if len(profile_list) == 0:
        return

    # Measure the maxima for the lenghts of the profile names and profile types
    maximal_profile_name_len = max(len(profile_info.path) for profile_info in profile_list)
    maximal_type_len = max(len(profile_info.type) for profile_info in profile_list)

    # Print the list of the profiles
    for profile_info in profile_list:
        print(termcolor.colored(
            "\t[{}]".format(profile_info.type).ljust(maximal_type_len+4),
            PROFILE_TYPE_COLOURS[profile_info.type], attrs=TEXT_ATTRS,
        ), end="")
        print(termcolor.colored("{0} ({1})".format(
            profile_info.path.ljust(maximal_profile_name_len),
            profile_info.time,
        ), profile_output_colour))


def print_minor_version_profiles(pcs, minor_version):
    """Prints profiles assigned to the given minor version.

    Arguments:
        pcs(PCS): performance control system
        minor_version(str): identification of the commit (preferably sha1)
    """
    # Compute the
    profiles = store.get_profile_list_for_minor(pcs.get_object_directory(), minor_version)
    profile_info_list = []
    for index_entry in profiles:
        _, profile_name = store.split_object_name(pcs.get_object_directory(), index_entry.checksum)
        profile_type = store.peek_profile_type(profile_name)
        profile_info_list.append(ProfileInfo(index_entry.path, profile_type, index_entry.time))

    # Print with padding
    print_profile_number_for_minor(pcs.get_object_directory(), minor_version, ':\n\n')
    print_profile_info_list(profile_info_list)


def print_untracked_profiles(pcs):
    """Prints untracked profiles, currently residing in the .perun/jobs directory.

    Arguments:
        pcs(PCS): performance control system
    """
    profile_numbers = collections.defaultdict(int)
    profile_list = []
    untracked = [path for path in os.listdir(pcs.get_job_directory()) if path.endswith('perf')]

    # Transform each profile of the path to the ProfileInfo object
    for untracked_path in untracked:
        real_path = os.path.join(pcs.get_job_directory(), untracked_path)
        loaded_profile = profile.load_profile_from_file(real_path, True)
        profile_type = loaded_profile['header']['type']
        path, time = untracked_regex.search(untracked_path).groups()

        # Update the list of profiles and counters of types
        profile_list.append(ProfileInfo(path, profile_type, time))
        profile_numbers[profile_type] += 1
        profile_numbers['all'] += 1

    # Output the the console
    print_profile_numbers(profile_numbers, 'untracked', ':\n\n')
    print_profile_info_list(profile_list, 'red')


@pass_pcs
def status(pcs, **kwargs):
    """Prints the status of performance control system

    Arguments:
        pcs(PCS): performance control system
        kwargs(dict): dictionary of keyword arguments
    """
    # Obtain both of the heads
    major_head = vcs.get_head_major_version(pcs.vcs_type, pcs.vcs_path)
    minor_head = vcs.get_minor_head(pcs.vcs_type, pcs.vcs_path)

    # Print the status of major head.
    print("On major version {} ".format(
        termcolor.colored(major_head, TEXT_EMPH_COLOUR, attrs=TEXT_ATTRS)
    ), end='')

    # Print the index of the current head
    print("(minor version: {})".format(
        termcolor.colored(minor_head, TEXT_EMPH_COLOUR, attrs=TEXT_ATTRS)
    ))

    # Print in long format, the additional information about head commit
    print("")
    if not kwargs['short']:
        minor_version = vcs.get_minor_version_info(pcs.vcs_type, pcs.vcs_path, minor_head)
        print_minor_version_info(minor_version)

    # Print profiles
    print_minor_version_profiles(pcs, minor_head)
    print("")
    print_untracked_profiles(pcs)


@pass_pcs
@lookup_minor_version
def load_profile_from_args(pcs, profile_name, minor_version):
    """
    Arguments:
        pcs(PCS): object with performance control system wrapper
        profile_name(Profile): profile that will be stored for the minor version
        minor_version(str): SHA-1 representation of the minor version

    Returns:
        dict: loaded profile represented as dictionary
    """
    perun_log.msg_to_stdout("Running inner wrapper of the 'perun show'", 2)

    # If the profile is in raw form
    if not store.is_sha1(profile_name):
        _, minor_index_file = store.split_object_name(pcs.get_object_directory(), minor_version)
        if not os.path.exists(minor_index_file):
            perun_log.error("{} index has no profiles registered".format(profile_name, minor_version))
        with open(minor_index_file, 'rb') as minor_handle:
            lookup_pred = lambda entry: entry.path == profile_name
            profiles = store.lookup_all_entries_within_index(minor_handle, lookup_pred)
    else:
        profiles = [profile_name]

    # If there are more profiles we should chose
    if not profiles:
        perun_log.error("{} is not registered in {} index".format(profile_name, minor_version))
    chosen_profile = profiles[0]

    # Peek the type if the profile is correct and load the json
    _, profile_name = store.split_object_name(pcs.get_object_directory(), chosen_profile.checksum)
    profile_type = store.peek_profile_type(profile_name)
    if profile_type == PROFILE_MALFORMED:
        perun_log.error("malformed profile {}".format(profile_name))
    loaded_profile = profile.load_profile_from_file(profile_name, False)

    return loaded_profile


def construct_job_matrix(bin, args, workload, collector, postprocessor, **kwargs):
    """Constructs the job matrix represented as dictionary.

    Reads the local of the current PCS and constructs the matrix of jobs
    that will be run. Each job consists of command that will be run,
    collector used to collect the data and list of postprocessors to
    alter the output profiles. Inside the dictionary jobs are distributed
    by binaries, then workloads and finally Jobs.

    Returns the job matrix as dictionary of form:
    {
      'bin1': {
        'workload1': [ Job1, Job2 , ...],
        'workload2': [ Job1, Job2 , ...]
      },
      'bin2': {
        'workload1': [ Job1, Job2 , ...],
        'workload2': [ Job1, Job2 , ...]
      }
    }

    Arguments:
        bin(str): binary that will be run
        args(str): lists of additional arguments to the job
        workload(list): list of workloads
        collector(list): list of collectors
        postprocessor(list): list of postprocessors
        kwargs(dict): additional parameters issued from the command line

    Returns:
        dict, int: dict of jobs in form of {bins: {workloads: {Job}}}, number of jobs
    """
    def construct_unit(unit, unit_type, ukwargs):
        """Helper function for constructing the {'name', 'params'} objects for collectors and posts.

        Arguments:
            unit(str): name of the unit (collector/postprocessor)
            unit_type(str): name of the unit type (collector or postprocessor)
            ukwargs(dict): dictionary of additional parameters

        Returns:
            dict: dictionary of the form {'name', 'params'}
        """
        # Get the dictionaries for from string and from file params obtained from commandline
        from_string_dict = ukwargs.get(unit_type + "_params_from_string", {}).get(unit, {})
        from_file_dict = ukwargs.get(unit_type + "_params_from_file", {}).get(unit, {})

        # Construct the object with name and parameters
        return Unit(unit, utils.merge_dictionaries(from_file_dict, from_string_dict))

    # Convert the bare lists of collectors and postprocessors to {'name', 'params'} objects
    collector_pairs = map(lambda c: construct_unit(c, 'collector', kwargs), collector)
    postprocessors = list(map(lambda p: construct_unit(p, 'postprocessor', kwargs), postprocessor))

    # Construct the actual job matrix
    matrix = {
        b: {
            w: [
                Job(c, postprocessors, b, w, a) for c in collector_pairs for a in args or ['']
            ] for w in workload
        } for b in bin
    }

    # Count overall number of the jobs:
    number_of_jobs = 0
    for bin_values in matrix.values():
        for workload_values in bin_values.values():
            for job in workload_values:
                number_of_jobs += 1 + len(job.postprocessors)

    return matrix, number_of_jobs


@decorators.static_variables(current_job=1)
def print_job_progress(overall_jobs):
    """Print the tag with the percent of the jobs currently done

    Arguments:
        overall_jobs(int): overall number of jobs to be done
    """
    percentage_done = round((print_job_progress.current_job / overall_jobs) * 100)
    print("[{}%] ".format(
        str(percentage_done).rjust(3, ' ')
    ), end='')
    print_job_progress.current_job += 1


def print_current_phase(phase_msg, phase_unit, phase_colour):
    """Print helper coloured message for the current phase

    Arguments:
        phase_msg(str): message that will be printed to the output
        phase_unit(str): additional parameter that is passed to the phase_msg
        phase_colour(str): phase colour defined in helpers.py
    """
    print(termcolor.colored(
        phase_msg.format(
            termcolor.colored(phase_unit, attrs=COLLECT_PHASE_ATTRS_HIGH)
        ), phase_colour, attrs=COLLECT_PHASE_ATTRS
    ))


@pass_pcs
def run_single_job(pcs, bin, args, workload, collector, postprocessor, **kwargs):
    """
    Arguments:
        pcs(PCS): object with performance control system wrapper
        bin(str): binary that will be run
        args(str): lists of additional arguments to the job
        workload(list): list of workloads
        collector(list): list of collectors
        postprocessor(list): list of postprocessors
        kwargs(dict): dictionary of additional params for postprocessor and collector
    """
    job_matrix, number_of_jobs = \
        construct_job_matrix(bin, args, workload, collector, postprocessor, **kwargs)
    run_jobs(pcs, job_matrix, number_of_jobs)


def load_job_info_from_config(pcs):
    """
    Arguments:
        pcs(PCS): object with performance control system wrapper

    Returns:
        dict: dictionary with bins, args, workloads, collectors and postprocessors
    """
    local_config = pcs.local_config().data

    if 'collectors' not in local_config.keys():
        perun_log.error("missing 'collector' in the local.yml")
    collectors = local_config['collectors']
    postprocessors = local_config.get('postprocessors', [])

    info = {
        'bin': local_config['bins'],
        'workload': local_config['workloads'],
        'postprocessor': [post.get('name', '') for post in postprocessors],
        'collector': [collect.get('name', '') for collect in collectors],
        'args': local_config['args'] if 'args' in local_config.keys() else [],
        'collector_params_from_file': {
            collect.get('name', ''): collect.get('params', {}) for collect in collectors
        },
        'postprocesor_params_from_file': {
            post.get('name', ''): post.get('params', {}) for post in postprocessors
        }
    }

    return info


@pass_pcs
def run_matrix_job(pcs):
    """
    Arguments:
        pcs(PCS): object with performance control system wrapper
    """
    job_matrix, number_of_jobs = construct_job_matrix(**load_job_info_from_config(pcs))
    run_jobs(pcs, job_matrix, number_of_jobs)


def run_jobs(pcs, job_matrix, number_of_jobs):
    """
    Arguments:
        pcs(PCS): object with performance control system wrapper
        job_matrix(dict): dictionary with jobs that will be run
        number_of_jobs(int): number of jobs that will be run
    """
    for job_bin, workloads_per_bin in job_matrix.items():
        print_current_phase("Collecting profiles for {}", job_bin, COLLECT_PHASE_BIN)
        for job_workload, jobs_per_workload in workloads_per_bin.items():
            print_current_phase(" - processing workload {}", job_workload, COLLECT_PHASE_WORKLOAD)
            for job in jobs_per_workload:
                print_job_progress(number_of_jobs)
                print_current_phase(
                    "Collecting data by {}", job.collector.name, COLLECT_PHASE_COLLECT
                )

                # Run the collector and check if the profile was successfully collected
                collection_status, collection_msg, prof = runner.run_collector(job.collector, job)
                if collection_status != CollectStatus.OK:
                    perun_log.error(collection_msg)
                print("Successfully collected data from {}".format(job_bin))

                for postprocessor in job.postprocessors:
                    print_job_progress(number_of_jobs)
                    print_current_phase(
                        "Postprocessing data with {}", postprocessor.name, COLLECT_PHASE_POSTPROCESS
                    )

                    # Run the postprocessor and check if the profile was successfully postprocessed
                    post_status, post_msg, prof = runner.run_postprocessor(postprocessor, job, prof)
                    if post_status != PostprocessStatus.OK:
                        perun_log.error(post_msg)
                    print("Successfully postprocessed data by {}".format(postprocessor.name))

                # Store the computed profile inside the job directory
                full_profile = profile.generate_profile_for_job(prof, job)
                full_profile_name = profile.generate_profile_name(job)
                profile_directory = pcs.get_job_directory()
                full_profile_path = os.path.join(profile_directory, full_profile_name)
                profile.store_profile_at(full_profile, full_profile_path)<|MERGE_RESOLUTION|>--- conflicted
+++ resolved
@@ -11,6 +11,7 @@
 import os
 import re
 import termcolor
+from colorama import init
 
 import perun.utils as utils
 import perun.utils.decorators as decorators
@@ -20,6 +21,7 @@
 import perun.core.logic.runner as runner
 import perun.core.logic.store as store
 import perun.core.vcs as vcs
+import perun.view as view
 
 from perun.utils.helpers import MAXIMAL_LINE_WIDTH, \
     TEXT_EMPH_COLOUR, TEXT_ATTRS, TEXT_WARN_COLOUR, \
@@ -27,12 +29,8 @@
     HEADER_ATTRS, HEADER_COMMIT_COLOUR, HEADER_INFO_COLOUR, HEADER_SLASH_COLOUR, \
     Job, COLLECT_PHASE_BIN, COLLECT_PHASE_COLLECT, COLLECT_PHASE_POSTPROCESS, \
     COLLECT_PHASE_WORKLOAD, COLLECT_PHASE_ATTRS, COLLECT_PHASE_ATTRS_HIGH, \
-<<<<<<< HEAD
-    CollectStatus, PostprocessStatus, Unit
-=======
     CollectStatus, PostprocessStatus, Unit, ProfileInfo
 from perun.utils.exceptions import NotPerunRepositoryException
->>>>>>> 4c5e9772
 from perun.core.logic.pcs import PCS
 
 # Init colorama for multiplatform colours
@@ -504,6 +502,8 @@
     print_profile_number_for_minor(pcs.get_object_directory(), minor_version, ':\n\n')
     print_profile_info_list(profile_info_list)
 
+        if len(profile_type) > maximal_type_len:
+            maximal_type_len = len(profile_type)
 
 def print_untracked_profiles(pcs):
     """Prints untracked profiles, currently residing in the .perun/jobs directory.
@@ -550,6 +550,7 @@
     ), end='')
 
     # Print the index of the current head
+    minor_head = vcs.get_minor_head(pcs.vcs_type, pcs.vcs_path)
     print("(minor version: {})".format(
         termcolor.colored(minor_head, TEXT_EMPH_COLOUR, attrs=TEXT_ATTRS)
     ))
